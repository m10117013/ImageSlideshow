// !$*UTF8*$!
{
	archiveVersion = 1;
	classes = {
	};
	objectVersion = 46;
	objects = {

/* Begin PBXBuildFile section */
		48A9DE9233FBEA3CF63A8E54 /* Pods_ImageSlideshow_Example.framework in Frameworks */ = {isa = PBXBuildFile; fileRef = 8AA07A6EDAC622F1407E6C80 /* Pods_ImageSlideshow_Example.framework */; };
		607FACD61AFB9204008FA782 /* AppDelegate.swift in Sources */ = {isa = PBXBuildFile; fileRef = 607FACD51AFB9204008FA782 /* AppDelegate.swift */; };
		607FACD81AFB9204008FA782 /* ViewController.swift in Sources */ = {isa = PBXBuildFile; fileRef = 607FACD71AFB9204008FA782 /* ViewController.swift */; };
		607FACDB1AFB9204008FA782 /* Main.storyboard in Resources */ = {isa = PBXBuildFile; fileRef = 607FACD91AFB9204008FA782 /* Main.storyboard */; };
		607FACDD1AFB9204008FA782 /* Images.xcassets in Resources */ = {isa = PBXBuildFile; fileRef = 607FACDC1AFB9204008FA782 /* Images.xcassets */; };
		607FACE01AFB9204008FA782 /* LaunchScreen.xib in Resources */ = {isa = PBXBuildFile; fileRef = 607FACDE1AFB9204008FA782 /* LaunchScreen.xib */; };
		607FACEC1AFB9204008FA782 /* Tests.swift in Sources */ = {isa = PBXBuildFile; fileRef = 607FACEB1AFB9204008FA782 /* Tests.swift */; };
		D007954F2043262C0053E25F /* TableViewController.swift in Sources */ = {isa = PBXBuildFile; fileRef = D007954E2043262C0053E25F /* TableViewController.swift */; };
		D0083DCE1EB739E700126B21 /* ActivityIndicator.swift in Sources */ = {isa = PBXBuildFile; fileRef = D0083DCD1EB739E700126B21 /* ActivityIndicator.swift */; };
<<<<<<< HEAD
		D0B974B0202738F6006217CF /* PageIndicator.swift in Sources */ = {isa = PBXBuildFile; fileRef = D0B974AF202738F6006217CF /* PageIndicator.swift */; };
=======
		D00C7A2720B4C0A100E5725B /* ic_cross_white@3x.png in Resources */ = {isa = PBXBuildFile; fileRef = D00C7A2520B4C0A000E5725B /* ic_cross_white@3x.png */; };
		D00C7A2820B4C0A100E5725B /* ic_cross_white@2x.png in Resources */ = {isa = PBXBuildFile; fileRef = D00C7A2620B4C0A100E5725B /* ic_cross_white@2x.png */; };
>>>>>>> a62a6281
		D0E8A9E61D97EB6D007EC517 /* ImageSlideshow_framework.h in Headers */ = {isa = PBXBuildFile; fileRef = D0E8A9E41D97EB6D007EC517 /* ImageSlideshow_framework.h */; settings = {ATTRIBUTES = (Public, ); }; };
		D0E8A9F11D97EB94007EC517 /* FullScreenSlideshowViewController.swift in Sources */ = {isa = PBXBuildFile; fileRef = D0E8A9EA1D97EB94007EC517 /* FullScreenSlideshowViewController.swift */; };
		D0E8A9F21D97EB94007EC517 /* ImageSlideshow.swift in Sources */ = {isa = PBXBuildFile; fileRef = D0E8A9EB1D97EB94007EC517 /* ImageSlideshow.swift */; };
		D0E8A9F31D97EB94007EC517 /* ImageSlideshowItem.swift in Sources */ = {isa = PBXBuildFile; fileRef = D0E8A9EC1D97EB94007EC517 /* ImageSlideshowItem.swift */; };
		D0E8A9F41D97EB94007EC517 /* InputSource.swift in Sources */ = {isa = PBXBuildFile; fileRef = D0E8A9ED1D97EB94007EC517 /* InputSource.swift */; };
		D0E8A9F51D97EB94007EC517 /* UIImage+AspectFit.swift in Sources */ = {isa = PBXBuildFile; fileRef = D0E8A9EE1D97EB94007EC517 /* UIImage+AspectFit.swift */; };
		D0E8A9F61D97EB94007EC517 /* UIImageView+Tools.swift in Sources */ = {isa = PBXBuildFile; fileRef = D0E8A9EF1D97EB94007EC517 /* UIImageView+Tools.swift */; };
		D0E8A9F71D97EB94007EC517 /* ZoomAnimatedTransitioning.swift in Sources */ = {isa = PBXBuildFile; fileRef = D0E8A9F01D97EB94007EC517 /* ZoomAnimatedTransitioning.swift */; };
/* End PBXBuildFile section */

/* Begin PBXContainerItemProxy section */
		607FACE61AFB9204008FA782 /* PBXContainerItemProxy */ = {
			isa = PBXContainerItemProxy;
			containerPortal = 607FACC81AFB9204008FA782 /* Project object */;
			proxyType = 1;
			remoteGlobalIDString = 607FACCF1AFB9204008FA782;
			remoteInfo = ImageSlideshow;
		};
/* End PBXContainerItemProxy section */

/* Begin PBXFileReference section */
		09417F1351C21E0DCE8667BE /* Pods-ImageSlideshow_Example.release.xcconfig */ = {isa = PBXFileReference; includeInIndex = 1; lastKnownFileType = text.xcconfig; name = "Pods-ImageSlideshow_Example.release.xcconfig"; path = "Pods/Target Support Files/Pods-ImageSlideshow_Example/Pods-ImageSlideshow_Example.release.xcconfig"; sourceTree = "<group>"; };
		1C4985EDB005E63A830176CE /* README.md */ = {isa = PBXFileReference; includeInIndex = 1; lastKnownFileType = net.daringfireball.markdown; name = README.md; path = ../README.md; sourceTree = "<group>"; };
		5FD91AF3667236846934E8B9 /* LICENSE */ = {isa = PBXFileReference; includeInIndex = 1; lastKnownFileType = text; name = LICENSE; path = ../LICENSE; sourceTree = "<group>"; };
		607FACD01AFB9204008FA782 /* ImageSlideshow_Example.app */ = {isa = PBXFileReference; explicitFileType = wrapper.application; includeInIndex = 0; path = ImageSlideshow_Example.app; sourceTree = BUILT_PRODUCTS_DIR; };
		607FACD41AFB9204008FA782 /* Info.plist */ = {isa = PBXFileReference; lastKnownFileType = text.plist.xml; path = Info.plist; sourceTree = "<group>"; };
		607FACD51AFB9204008FA782 /* AppDelegate.swift */ = {isa = PBXFileReference; lastKnownFileType = sourcecode.swift; path = AppDelegate.swift; sourceTree = "<group>"; };
		607FACD71AFB9204008FA782 /* ViewController.swift */ = {isa = PBXFileReference; lastKnownFileType = sourcecode.swift; path = ViewController.swift; sourceTree = "<group>"; };
		607FACDA1AFB9204008FA782 /* Base */ = {isa = PBXFileReference; lastKnownFileType = file.storyboard; name = Base; path = Base.lproj/Main.storyboard; sourceTree = "<group>"; };
		607FACDC1AFB9204008FA782 /* Images.xcassets */ = {isa = PBXFileReference; lastKnownFileType = folder.assetcatalog; path = Images.xcassets; sourceTree = "<group>"; };
		607FACDF1AFB9204008FA782 /* Base */ = {isa = PBXFileReference; lastKnownFileType = file.xib; name = Base; path = Base.lproj/LaunchScreen.xib; sourceTree = "<group>"; };
		607FACE51AFB9204008FA782 /* ImageSlideshow_Tests.xctest */ = {isa = PBXFileReference; explicitFileType = wrapper.cfbundle; includeInIndex = 0; path = ImageSlideshow_Tests.xctest; sourceTree = BUILT_PRODUCTS_DIR; };
		607FACEA1AFB9204008FA782 /* Info.plist */ = {isa = PBXFileReference; lastKnownFileType = text.plist.xml; path = Info.plist; sourceTree = "<group>"; };
		607FACEB1AFB9204008FA782 /* Tests.swift */ = {isa = PBXFileReference; lastKnownFileType = sourcecode.swift; path = Tests.swift; sourceTree = "<group>"; };
		749E212B852A3FE6757C1D36 /* ImageSlideshow.podspec */ = {isa = PBXFileReference; includeInIndex = 1; lastKnownFileType = text; name = ImageSlideshow.podspec; path = ../ImageSlideshow.podspec; sourceTree = "<group>"; xcLanguageSpecificationIdentifier = xcode.lang.ruby; };
		8AA07A6EDAC622F1407E6C80 /* Pods_ImageSlideshow_Example.framework */ = {isa = PBXFileReference; explicitFileType = wrapper.framework; includeInIndex = 0; path = Pods_ImageSlideshow_Example.framework; sourceTree = BUILT_PRODUCTS_DIR; };
		D007954E2043262C0053E25F /* TableViewController.swift */ = {isa = PBXFileReference; lastKnownFileType = sourcecode.swift; path = TableViewController.swift; sourceTree = "<group>"; };
		D0083DCD1EB739E700126B21 /* ActivityIndicator.swift */ = {isa = PBXFileReference; fileEncoding = 4; lastKnownFileType = sourcecode.swift; name = ActivityIndicator.swift; path = ../../ImageSlideshow/Classes/Core/ActivityIndicator.swift; sourceTree = "<group>"; };
<<<<<<< HEAD
		D0B974AF202738F6006217CF /* PageIndicator.swift */ = {isa = PBXFileReference; fileEncoding = 4; lastKnownFileType = sourcecode.swift; name = PageIndicator.swift; path = ../../ImageSlideshow/Classes/Core/PageIndicator.swift; sourceTree = "<group>"; };
=======
		D00C7A2520B4C0A000E5725B /* ic_cross_white@3x.png */ = {isa = PBXFileReference; lastKnownFileType = image.png; name = "ic_cross_white@3x.png"; path = "../../../ImageSlideshow/Assets/ic_cross_white@3x.png"; sourceTree = "<group>"; };
		D00C7A2620B4C0A100E5725B /* ic_cross_white@2x.png */ = {isa = PBXFileReference; lastKnownFileType = image.png; name = "ic_cross_white@2x.png"; path = "../../../ImageSlideshow/Assets/ic_cross_white@2x.png"; sourceTree = "<group>"; };
>>>>>>> a62a6281
		D0E8A9E21D97EB6D007EC517 /* ImageSlideshow.framework */ = {isa = PBXFileReference; explicitFileType = wrapper.framework; includeInIndex = 0; path = ImageSlideshow.framework; sourceTree = BUILT_PRODUCTS_DIR; };
		D0E8A9E41D97EB6D007EC517 /* ImageSlideshow_framework.h */ = {isa = PBXFileReference; lastKnownFileType = sourcecode.c.h; path = ImageSlideshow_framework.h; sourceTree = "<group>"; };
		D0E8A9E51D97EB6D007EC517 /* Info.plist */ = {isa = PBXFileReference; lastKnownFileType = text.plist.xml; path = Info.plist; sourceTree = "<group>"; };
		D0E8A9EA1D97EB94007EC517 /* FullScreenSlideshowViewController.swift */ = {isa = PBXFileReference; fileEncoding = 4; lastKnownFileType = sourcecode.swift; name = FullScreenSlideshowViewController.swift; path = ../../ImageSlideshow/Classes/Core/FullScreenSlideshowViewController.swift; sourceTree = "<group>"; };
		D0E8A9EB1D97EB94007EC517 /* ImageSlideshow.swift */ = {isa = PBXFileReference; fileEncoding = 4; lastKnownFileType = sourcecode.swift; name = ImageSlideshow.swift; path = ../../ImageSlideshow/Classes/Core/ImageSlideshow.swift; sourceTree = "<group>"; };
		D0E8A9EC1D97EB94007EC517 /* ImageSlideshowItem.swift */ = {isa = PBXFileReference; fileEncoding = 4; lastKnownFileType = sourcecode.swift; name = ImageSlideshowItem.swift; path = ../../ImageSlideshow/Classes/Core/ImageSlideshowItem.swift; sourceTree = "<group>"; };
		D0E8A9ED1D97EB94007EC517 /* InputSource.swift */ = {isa = PBXFileReference; fileEncoding = 4; lastKnownFileType = sourcecode.swift; name = InputSource.swift; path = ../../ImageSlideshow/Classes/Core/InputSource.swift; sourceTree = "<group>"; };
		D0E8A9EE1D97EB94007EC517 /* UIImage+AspectFit.swift */ = {isa = PBXFileReference; fileEncoding = 4; lastKnownFileType = sourcecode.swift; name = "UIImage+AspectFit.swift"; path = "../../ImageSlideshow/Classes/Core/UIImage+AspectFit.swift"; sourceTree = "<group>"; };
		D0E8A9EF1D97EB94007EC517 /* UIImageView+Tools.swift */ = {isa = PBXFileReference; fileEncoding = 4; lastKnownFileType = sourcecode.swift; name = "UIImageView+Tools.swift"; path = "../../ImageSlideshow/Classes/Core/UIImageView+Tools.swift"; sourceTree = "<group>"; };
		D0E8A9F01D97EB94007EC517 /* ZoomAnimatedTransitioning.swift */ = {isa = PBXFileReference; fileEncoding = 4; lastKnownFileType = sourcecode.swift; name = ZoomAnimatedTransitioning.swift; path = ../../ImageSlideshow/Classes/Core/ZoomAnimatedTransitioning.swift; sourceTree = "<group>"; };
		FD45C56C18E7B8EC08371B86 /* Pods-ImageSlideshow_Example.debug.xcconfig */ = {isa = PBXFileReference; includeInIndex = 1; lastKnownFileType = text.xcconfig; name = "Pods-ImageSlideshow_Example.debug.xcconfig"; path = "Pods/Target Support Files/Pods-ImageSlideshow_Example/Pods-ImageSlideshow_Example.debug.xcconfig"; sourceTree = "<group>"; };
/* End PBXFileReference section */

/* Begin PBXFrameworksBuildPhase section */
		607FACCD1AFB9204008FA782 /* Frameworks */ = {
			isa = PBXFrameworksBuildPhase;
			buildActionMask = 2147483647;
			files = (
				48A9DE9233FBEA3CF63A8E54 /* Pods_ImageSlideshow_Example.framework in Frameworks */,
			);
			runOnlyForDeploymentPostprocessing = 0;
		};
		607FACE21AFB9204008FA782 /* Frameworks */ = {
			isa = PBXFrameworksBuildPhase;
			buildActionMask = 2147483647;
			files = (
			);
			runOnlyForDeploymentPostprocessing = 0;
		};
		D0E8A9DE1D97EB6D007EC517 /* Frameworks */ = {
			isa = PBXFrameworksBuildPhase;
			buildActionMask = 2147483647;
			files = (
			);
			runOnlyForDeploymentPostprocessing = 0;
		};
/* End PBXFrameworksBuildPhase section */

/* Begin PBXGroup section */
		607FACC71AFB9204008FA782 = {
			isa = PBXGroup;
			children = (
				607FACF51AFB993E008FA782 /* Podspec Metadata */,
				607FACD21AFB9204008FA782 /* Example for ImageSlideshow */,
				607FACE81AFB9204008FA782 /* Tests */,
				D0E8A9E31D97EB6D007EC517 /* ImageSlideshow_framework */,
				607FACD11AFB9204008FA782 /* Products */,
				67EF8AB7524DB4FF7F66A17E /* Pods */,
				88C40B0495D05599E2889C22 /* Frameworks */,
			);
			sourceTree = "<group>";
		};
		607FACD11AFB9204008FA782 /* Products */ = {
			isa = PBXGroup;
			children = (
				607FACD01AFB9204008FA782 /* ImageSlideshow_Example.app */,
				607FACE51AFB9204008FA782 /* ImageSlideshow_Tests.xctest */,
				D0E8A9E21D97EB6D007EC517 /* ImageSlideshow.framework */,
			);
			name = Products;
			sourceTree = "<group>";
		};
		607FACD21AFB9204008FA782 /* Example for ImageSlideshow */ = {
			isa = PBXGroup;
			children = (
				607FACD51AFB9204008FA782 /* AppDelegate.swift */,
				607FACD71AFB9204008FA782 /* ViewController.swift */,
				D007954E2043262C0053E25F /* TableViewController.swift */,
				607FACD91AFB9204008FA782 /* Main.storyboard */,
				607FACDC1AFB9204008FA782 /* Images.xcassets */,
				607FACDE1AFB9204008FA782 /* LaunchScreen.xib */,
				607FACD31AFB9204008FA782 /* Supporting Files */,
			);
			name = "Example for ImageSlideshow";
			path = ImageSlideshow;
			sourceTree = "<group>";
		};
		607FACD31AFB9204008FA782 /* Supporting Files */ = {
			isa = PBXGroup;
			children = (
				607FACD41AFB9204008FA782 /* Info.plist */,
			);
			name = "Supporting Files";
			sourceTree = "<group>";
		};
		607FACE81AFB9204008FA782 /* Tests */ = {
			isa = PBXGroup;
			children = (
				607FACEB1AFB9204008FA782 /* Tests.swift */,
				607FACE91AFB9204008FA782 /* Supporting Files */,
			);
			path = Tests;
			sourceTree = "<group>";
		};
		607FACE91AFB9204008FA782 /* Supporting Files */ = {
			isa = PBXGroup;
			children = (
				607FACEA1AFB9204008FA782 /* Info.plist */,
			);
			name = "Supporting Files";
			sourceTree = "<group>";
		};
		607FACF51AFB993E008FA782 /* Podspec Metadata */ = {
			isa = PBXGroup;
			children = (
				749E212B852A3FE6757C1D36 /* ImageSlideshow.podspec */,
				1C4985EDB005E63A830176CE /* README.md */,
				5FD91AF3667236846934E8B9 /* LICENSE */,
			);
			name = "Podspec Metadata";
			sourceTree = "<group>";
		};
		67EF8AB7524DB4FF7F66A17E /* Pods */ = {
			isa = PBXGroup;
			children = (
				FD45C56C18E7B8EC08371B86 /* Pods-ImageSlideshow_Example.debug.xcconfig */,
				09417F1351C21E0DCE8667BE /* Pods-ImageSlideshow_Example.release.xcconfig */,
			);
			name = Pods;
			sourceTree = "<group>";
		};
		88C40B0495D05599E2889C22 /* Frameworks */ = {
			isa = PBXGroup;
			children = (
				8AA07A6EDAC622F1407E6C80 /* Pods_ImageSlideshow_Example.framework */,
			);
			name = Frameworks;
			sourceTree = "<group>";
		};
		D00C7A2420B4C05C00E5725B /* Resources */ = {
			isa = PBXGroup;
			children = (
				D00C7A2620B4C0A100E5725B /* ic_cross_white@2x.png */,
				D00C7A2520B4C0A000E5725B /* ic_cross_white@3x.png */,
			);
			path = Resources;
			sourceTree = "<group>";
		};
		D0E8A9E31D97EB6D007EC517 /* ImageSlideshow_framework */ = {
			isa = PBXGroup;
			children = (
				D0E8A9EA1D97EB94007EC517 /* FullScreenSlideshowViewController.swift */,
				D0B974AF202738F6006217CF /* PageIndicator.swift */,
				D0E8A9EB1D97EB94007EC517 /* ImageSlideshow.swift */,
				D0083DCD1EB739E700126B21 /* ActivityIndicator.swift */,
				D0E8A9EC1D97EB94007EC517 /* ImageSlideshowItem.swift */,
				D0E8A9ED1D97EB94007EC517 /* InputSource.swift */,
				D0E8A9EE1D97EB94007EC517 /* UIImage+AspectFit.swift */,
				D0E8A9EF1D97EB94007EC517 /* UIImageView+Tools.swift */,
				D0E8A9F01D97EB94007EC517 /* ZoomAnimatedTransitioning.swift */,
				D00C7A2420B4C05C00E5725B /* Resources */,
				D0E8A9E41D97EB6D007EC517 /* ImageSlideshow_framework.h */,
				D0E8A9E51D97EB6D007EC517 /* Info.plist */,
			);
			path = ImageSlideshow_framework;
			sourceTree = "<group>";
		};
/* End PBXGroup section */

/* Begin PBXHeadersBuildPhase section */
		D0E8A9DF1D97EB6D007EC517 /* Headers */ = {
			isa = PBXHeadersBuildPhase;
			buildActionMask = 2147483647;
			files = (
				D0E8A9E61D97EB6D007EC517 /* ImageSlideshow_framework.h in Headers */,
			);
			runOnlyForDeploymentPostprocessing = 0;
		};
/* End PBXHeadersBuildPhase section */

/* Begin PBXNativeTarget section */
		607FACCF1AFB9204008FA782 /* ImageSlideshow_Example */ = {
			isa = PBXNativeTarget;
			buildConfigurationList = 607FACEF1AFB9204008FA782 /* Build configuration list for PBXNativeTarget "ImageSlideshow_Example" */;
			buildPhases = (
				C32710DF8FE75A6D757948CC /* [CP] Check Pods Manifest.lock */,
				607FACCC1AFB9204008FA782 /* Sources */,
				607FACCD1AFB9204008FA782 /* Frameworks */,
				607FACCE1AFB9204008FA782 /* Resources */,
				7EF425DA4D49DBDDA22C665D /* [CP] Embed Pods Frameworks */,
			);
			buildRules = (
			);
			dependencies = (
			);
			name = ImageSlideshow_Example;
			productName = ImageSlideshow;
			productReference = 607FACD01AFB9204008FA782 /* ImageSlideshow_Example.app */;
			productType = "com.apple.product-type.application";
		};
		607FACE41AFB9204008FA782 /* ImageSlideshow_Tests */ = {
			isa = PBXNativeTarget;
			buildConfigurationList = 607FACF21AFB9204008FA782 /* Build configuration list for PBXNativeTarget "ImageSlideshow_Tests" */;
			buildPhases = (
				607FACE11AFB9204008FA782 /* Sources */,
				607FACE21AFB9204008FA782 /* Frameworks */,
				607FACE31AFB9204008FA782 /* Resources */,
			);
			buildRules = (
			);
			dependencies = (
				607FACE71AFB9204008FA782 /* PBXTargetDependency */,
			);
			name = ImageSlideshow_Tests;
			productName = Tests;
			productReference = 607FACE51AFB9204008FA782 /* ImageSlideshow_Tests.xctest */;
			productType = "com.apple.product-type.bundle.unit-test";
		};
		D0E8A9E11D97EB6D007EC517 /* ImageSlideshow_framework */ = {
			isa = PBXNativeTarget;
			buildConfigurationList = D0E8A9E91D97EB6D007EC517 /* Build configuration list for PBXNativeTarget "ImageSlideshow_framework" */;
			buildPhases = (
				D0E8A9DD1D97EB6D007EC517 /* Sources */,
				D0E8A9DE1D97EB6D007EC517 /* Frameworks */,
				D0E8A9DF1D97EB6D007EC517 /* Headers */,
				D0E8A9E01D97EB6D007EC517 /* Resources */,
			);
			buildRules = (
			);
			dependencies = (
			);
			name = ImageSlideshow_framework;
			productName = ImageSlideshow_framework;
			productReference = D0E8A9E21D97EB6D007EC517 /* ImageSlideshow.framework */;
			productType = "com.apple.product-type.framework";
		};
/* End PBXNativeTarget section */

/* Begin PBXProject section */
		607FACC81AFB9204008FA782 /* Project object */ = {
			isa = PBXProject;
			attributes = {
				LastSwiftMigration = 0700;
				LastSwiftUpdateCheck = 0700;
				LastUpgradeCheck = 0900;
				ORGANIZATIONNAME = CocoaPods;
				TargetAttributes = {
					607FACCF1AFB9204008FA782 = {
						CreatedOnToolsVersion = 6.3.1;
						DevelopmentTeam = 5VWB99DS38;
					};
					607FACE41AFB9204008FA782 = {
						CreatedOnToolsVersion = 6.3.1;
						DevelopmentTeam = 5VWB99DS38;
						TestTargetID = 607FACCF1AFB9204008FA782;
					};
					D0E8A9E11D97EB6D007EC517 = {
						CreatedOnToolsVersion = 8.0;
						DevelopmentTeam = 9X4J83EL7M;
						LastSwiftMigration = 0800;
						ProvisioningStyle = Automatic;
					};
				};
			};
			buildConfigurationList = 607FACCB1AFB9204008FA782 /* Build configuration list for PBXProject "ImageSlideshow" */;
			compatibilityVersion = "Xcode 3.2";
			developmentRegion = English;
			hasScannedForEncodings = 0;
			knownRegions = (
				en,
				Base,
			);
			mainGroup = 607FACC71AFB9204008FA782;
			productRefGroup = 607FACD11AFB9204008FA782 /* Products */;
			projectDirPath = "";
			projectRoot = "";
			targets = (
				607FACCF1AFB9204008FA782 /* ImageSlideshow_Example */,
				607FACE41AFB9204008FA782 /* ImageSlideshow_Tests */,
				D0E8A9E11D97EB6D007EC517 /* ImageSlideshow_framework */,
			);
		};
/* End PBXProject section */

/* Begin PBXResourcesBuildPhase section */
		607FACCE1AFB9204008FA782 /* Resources */ = {
			isa = PBXResourcesBuildPhase;
			buildActionMask = 2147483647;
			files = (
				607FACDB1AFB9204008FA782 /* Main.storyboard in Resources */,
				607FACE01AFB9204008FA782 /* LaunchScreen.xib in Resources */,
				607FACDD1AFB9204008FA782 /* Images.xcassets in Resources */,
			);
			runOnlyForDeploymentPostprocessing = 0;
		};
		607FACE31AFB9204008FA782 /* Resources */ = {
			isa = PBXResourcesBuildPhase;
			buildActionMask = 2147483647;
			files = (
			);
			runOnlyForDeploymentPostprocessing = 0;
		};
		D0E8A9E01D97EB6D007EC517 /* Resources */ = {
			isa = PBXResourcesBuildPhase;
			buildActionMask = 2147483647;
			files = (
				D00C7A2720B4C0A100E5725B /* ic_cross_white@3x.png in Resources */,
				D00C7A2820B4C0A100E5725B /* ic_cross_white@2x.png in Resources */,
			);
			runOnlyForDeploymentPostprocessing = 0;
		};
/* End PBXResourcesBuildPhase section */

/* Begin PBXShellScriptBuildPhase section */
		7EF425DA4D49DBDDA22C665D /* [CP] Embed Pods Frameworks */ = {
			isa = PBXShellScriptBuildPhase;
			buildActionMask = 2147483647;
			files = (
			);
			inputPaths = (
				"${SRCROOT}/Pods/Target Support Files/Pods-ImageSlideshow_Example/Pods-ImageSlideshow_Example-frameworks.sh",
				"${BUILT_PRODUCTS_DIR}/AFNetworking/AFNetworking.framework",
				"${BUILT_PRODUCTS_DIR}/Alamofire/Alamofire.framework",
				"${BUILT_PRODUCTS_DIR}/AlamofireImage/AlamofireImage.framework",
				"${BUILT_PRODUCTS_DIR}/ImageSlideshow/ImageSlideshow.framework",
				"${BUILT_PRODUCTS_DIR}/Kingfisher/Kingfisher.framework",
				"${BUILT_PRODUCTS_DIR}/SDWebImage/SDWebImage.framework",
			);
			name = "[CP] Embed Pods Frameworks";
			outputPaths = (
				"${TARGET_BUILD_DIR}/${FRAMEWORKS_FOLDER_PATH}/AFNetworking.framework",
				"${TARGET_BUILD_DIR}/${FRAMEWORKS_FOLDER_PATH}/Alamofire.framework",
				"${TARGET_BUILD_DIR}/${FRAMEWORKS_FOLDER_PATH}/AlamofireImage.framework",
				"${TARGET_BUILD_DIR}/${FRAMEWORKS_FOLDER_PATH}/ImageSlideshow.framework",
				"${TARGET_BUILD_DIR}/${FRAMEWORKS_FOLDER_PATH}/Kingfisher.framework",
				"${TARGET_BUILD_DIR}/${FRAMEWORKS_FOLDER_PATH}/SDWebImage.framework",
			);
			runOnlyForDeploymentPostprocessing = 0;
			shellPath = /bin/sh;
			shellScript = "\"${SRCROOT}/Pods/Target Support Files/Pods-ImageSlideshow_Example/Pods-ImageSlideshow_Example-frameworks.sh\"\n";
			showEnvVarsInLog = 0;
		};
		C32710DF8FE75A6D757948CC /* [CP] Check Pods Manifest.lock */ = {
			isa = PBXShellScriptBuildPhase;
			buildActionMask = 2147483647;
			files = (
			);
			inputPaths = (
				"${PODS_PODFILE_DIR_PATH}/Podfile.lock",
				"${PODS_ROOT}/Manifest.lock",
			);
			name = "[CP] Check Pods Manifest.lock";
			outputPaths = (
				"$(DERIVED_FILE_DIR)/Pods-ImageSlideshow_Example-checkManifestLockResult.txt",
			);
			runOnlyForDeploymentPostprocessing = 0;
			shellPath = /bin/sh;
			shellScript = "diff \"${PODS_PODFILE_DIR_PATH}/Podfile.lock\" \"${PODS_ROOT}/Manifest.lock\" > /dev/null\nif [ $? != 0 ] ; then\n    # print error to STDERR\n    echo \"error: The sandbox is not in sync with the Podfile.lock. Run 'pod install' or update your CocoaPods installation.\" >&2\n    exit 1\nfi\n# This output is used by Xcode 'outputs' to avoid re-running this script phase.\necho \"SUCCESS\" > \"${SCRIPT_OUTPUT_FILE_0}\"\n";
			showEnvVarsInLog = 0;
		};
/* End PBXShellScriptBuildPhase section */

/* Begin PBXSourcesBuildPhase section */
		607FACCC1AFB9204008FA782 /* Sources */ = {
			isa = PBXSourcesBuildPhase;
			buildActionMask = 2147483647;
			files = (
				607FACD81AFB9204008FA782 /* ViewController.swift in Sources */,
				D007954F2043262C0053E25F /* TableViewController.swift in Sources */,
				607FACD61AFB9204008FA782 /* AppDelegate.swift in Sources */,
			);
			runOnlyForDeploymentPostprocessing = 0;
		};
		607FACE11AFB9204008FA782 /* Sources */ = {
			isa = PBXSourcesBuildPhase;
			buildActionMask = 2147483647;
			files = (
				607FACEC1AFB9204008FA782 /* Tests.swift in Sources */,
			);
			runOnlyForDeploymentPostprocessing = 0;
		};
		D0E8A9DD1D97EB6D007EC517 /* Sources */ = {
			isa = PBXSourcesBuildPhase;
			buildActionMask = 2147483647;
			files = (
				D0E8A9F21D97EB94007EC517 /* ImageSlideshow.swift in Sources */,
				D0E8A9F41D97EB94007EC517 /* InputSource.swift in Sources */,
				D0E8A9F61D97EB94007EC517 /* UIImageView+Tools.swift in Sources */,
				D0E8A9F71D97EB94007EC517 /* ZoomAnimatedTransitioning.swift in Sources */,
				D0083DCE1EB739E700126B21 /* ActivityIndicator.swift in Sources */,
				D0E8A9F51D97EB94007EC517 /* UIImage+AspectFit.swift in Sources */,
				D0E8A9F11D97EB94007EC517 /* FullScreenSlideshowViewController.swift in Sources */,
				D0B974B0202738F6006217CF /* PageIndicator.swift in Sources */,
				D0E8A9F31D97EB94007EC517 /* ImageSlideshowItem.swift in Sources */,
			);
			runOnlyForDeploymentPostprocessing = 0;
		};
/* End PBXSourcesBuildPhase section */

/* Begin PBXTargetDependency section */
		607FACE71AFB9204008FA782 /* PBXTargetDependency */ = {
			isa = PBXTargetDependency;
			target = 607FACCF1AFB9204008FA782 /* ImageSlideshow_Example */;
			targetProxy = 607FACE61AFB9204008FA782 /* PBXContainerItemProxy */;
		};
/* End PBXTargetDependency section */

/* Begin PBXVariantGroup section */
		607FACD91AFB9204008FA782 /* Main.storyboard */ = {
			isa = PBXVariantGroup;
			children = (
				607FACDA1AFB9204008FA782 /* Base */,
			);
			name = Main.storyboard;
			sourceTree = "<group>";
		};
		607FACDE1AFB9204008FA782 /* LaunchScreen.xib */ = {
			isa = PBXVariantGroup;
			children = (
				607FACDF1AFB9204008FA782 /* Base */,
			);
			name = LaunchScreen.xib;
			sourceTree = "<group>";
		};
/* End PBXVariantGroup section */

/* Begin XCBuildConfiguration section */
		607FACED1AFB9204008FA782 /* Debug */ = {
			isa = XCBuildConfiguration;
			buildSettings = {
				ALWAYS_SEARCH_USER_PATHS = NO;
				CLANG_CXX_LANGUAGE_STANDARD = "gnu++0x";
				CLANG_CXX_LIBRARY = "libc++";
				CLANG_ENABLE_MODULES = YES;
				CLANG_ENABLE_OBJC_ARC = YES;
				CLANG_WARN_BLOCK_CAPTURE_AUTORELEASING = YES;
				CLANG_WARN_BOOL_CONVERSION = YES;
				CLANG_WARN_COMMA = YES;
				CLANG_WARN_CONSTANT_CONVERSION = YES;
				CLANG_WARN_DIRECT_OBJC_ISA_USAGE = YES_ERROR;
				CLANG_WARN_EMPTY_BODY = YES;
				CLANG_WARN_ENUM_CONVERSION = YES;
				CLANG_WARN_INFINITE_RECURSION = YES;
				CLANG_WARN_INT_CONVERSION = YES;
				CLANG_WARN_NON_LITERAL_NULL_CONVERSION = YES;
				CLANG_WARN_OBJC_LITERAL_CONVERSION = YES;
				CLANG_WARN_OBJC_ROOT_CLASS = YES_ERROR;
				CLANG_WARN_RANGE_LOOP_ANALYSIS = YES;
				CLANG_WARN_STRICT_PROTOTYPES = YES;
				CLANG_WARN_SUSPICIOUS_MOVE = YES;
				CLANG_WARN_UNREACHABLE_CODE = YES;
				CLANG_WARN__DUPLICATE_METHOD_MATCH = YES;
				"CODE_SIGN_IDENTITY[sdk=iphoneos*]" = "iPhone Developer";
				COPY_PHASE_STRIP = NO;
				DEBUG_INFORMATION_FORMAT = "dwarf-with-dsym";
				ENABLE_STRICT_OBJC_MSGSEND = YES;
				ENABLE_TESTABILITY = YES;
				GCC_C_LANGUAGE_STANDARD = gnu99;
				GCC_DYNAMIC_NO_PIC = NO;
				GCC_NO_COMMON_BLOCKS = YES;
				GCC_OPTIMIZATION_LEVEL = 0;
				GCC_PREPROCESSOR_DEFINITIONS = (
					"DEBUG=1",
					"$(inherited)",
				);
				GCC_SYMBOLS_PRIVATE_EXTERN = NO;
				GCC_WARN_64_TO_32_BIT_CONVERSION = YES;
				GCC_WARN_ABOUT_RETURN_TYPE = YES_ERROR;
				GCC_WARN_UNDECLARED_SELECTOR = YES;
				GCC_WARN_UNINITIALIZED_AUTOS = YES_AGGRESSIVE;
				GCC_WARN_UNUSED_FUNCTION = YES;
				GCC_WARN_UNUSED_VARIABLE = YES;
				IPHONEOS_DEPLOYMENT_TARGET = 8.0;
				MTL_ENABLE_DEBUG_INFO = YES;
				ONLY_ACTIVE_ARCH = YES;
				SDKROOT = iphoneos;
				SWIFT_OPTIMIZATION_LEVEL = "-Onone";
				SWIFT_VERSION = 4.0;
			};
			name = Debug;
		};
		607FACEE1AFB9204008FA782 /* Release */ = {
			isa = XCBuildConfiguration;
			buildSettings = {
				ALWAYS_SEARCH_USER_PATHS = NO;
				CLANG_CXX_LANGUAGE_STANDARD = "gnu++0x";
				CLANG_CXX_LIBRARY = "libc++";
				CLANG_ENABLE_MODULES = YES;
				CLANG_ENABLE_OBJC_ARC = YES;
				CLANG_WARN_BLOCK_CAPTURE_AUTORELEASING = YES;
				CLANG_WARN_BOOL_CONVERSION = YES;
				CLANG_WARN_COMMA = YES;
				CLANG_WARN_CONSTANT_CONVERSION = YES;
				CLANG_WARN_DIRECT_OBJC_ISA_USAGE = YES_ERROR;
				CLANG_WARN_EMPTY_BODY = YES;
				CLANG_WARN_ENUM_CONVERSION = YES;
				CLANG_WARN_INFINITE_RECURSION = YES;
				CLANG_WARN_INT_CONVERSION = YES;
				CLANG_WARN_NON_LITERAL_NULL_CONVERSION = YES;
				CLANG_WARN_OBJC_LITERAL_CONVERSION = YES;
				CLANG_WARN_OBJC_ROOT_CLASS = YES_ERROR;
				CLANG_WARN_RANGE_LOOP_ANALYSIS = YES;
				CLANG_WARN_STRICT_PROTOTYPES = YES;
				CLANG_WARN_SUSPICIOUS_MOVE = YES;
				CLANG_WARN_UNREACHABLE_CODE = YES;
				CLANG_WARN__DUPLICATE_METHOD_MATCH = YES;
				"CODE_SIGN_IDENTITY[sdk=iphoneos*]" = "iPhone Developer";
				COPY_PHASE_STRIP = NO;
				DEBUG_INFORMATION_FORMAT = "dwarf-with-dsym";
				ENABLE_NS_ASSERTIONS = NO;
				ENABLE_STRICT_OBJC_MSGSEND = YES;
				GCC_C_LANGUAGE_STANDARD = gnu99;
				GCC_NO_COMMON_BLOCKS = YES;
				GCC_WARN_64_TO_32_BIT_CONVERSION = YES;
				GCC_WARN_ABOUT_RETURN_TYPE = YES_ERROR;
				GCC_WARN_UNDECLARED_SELECTOR = YES;
				GCC_WARN_UNINITIALIZED_AUTOS = YES_AGGRESSIVE;
				GCC_WARN_UNUSED_FUNCTION = YES;
				GCC_WARN_UNUSED_VARIABLE = YES;
				IPHONEOS_DEPLOYMENT_TARGET = 8.0;
				MTL_ENABLE_DEBUG_INFO = NO;
				SDKROOT = iphoneos;
				SWIFT_OPTIMIZATION_LEVEL = "-Owholemodule";
				SWIFT_VERSION = 4.0;
				VALIDATE_PRODUCT = YES;
			};
			name = Release;
		};
		607FACF01AFB9204008FA782 /* Debug */ = {
			isa = XCBuildConfiguration;
			baseConfigurationReference = FD45C56C18E7B8EC08371B86 /* Pods-ImageSlideshow_Example.debug.xcconfig */;
			buildSettings = {
				ASSETCATALOG_COMPILER_APPICON_NAME = AppIcon;
				DEVELOPMENT_TEAM = 5VWB99DS38;
				INFOPLIST_FILE = ImageSlideshow/Info.plist;
				IPHONEOS_DEPLOYMENT_TARGET = 8.0;
				LD_RUNPATH_SEARCH_PATHS = "$(inherited) @executable_path/Frameworks";
				MODULE_NAME = ExampleApp;
				PRODUCT_BUNDLE_IDENTIFIER = "org.cocoapods.demo.$(PRODUCT_NAME:rfc1034identifier)";
				PRODUCT_NAME = "$(TARGET_NAME)";
				SWIFT_VERSION = 4.0;
			};
			name = Debug;
		};
		607FACF11AFB9204008FA782 /* Release */ = {
			isa = XCBuildConfiguration;
			baseConfigurationReference = 09417F1351C21E0DCE8667BE /* Pods-ImageSlideshow_Example.release.xcconfig */;
			buildSettings = {
				ASSETCATALOG_COMPILER_APPICON_NAME = AppIcon;
				DEVELOPMENT_TEAM = 5VWB99DS38;
				INFOPLIST_FILE = ImageSlideshow/Info.plist;
				IPHONEOS_DEPLOYMENT_TARGET = 8.0;
				LD_RUNPATH_SEARCH_PATHS = "$(inherited) @executable_path/Frameworks";
				MODULE_NAME = ExampleApp;
				PRODUCT_BUNDLE_IDENTIFIER = "org.cocoapods.demo.$(PRODUCT_NAME:rfc1034identifier)";
				PRODUCT_NAME = "$(TARGET_NAME)";
				SWIFT_VERSION = 4.0;
			};
			name = Release;
		};
		607FACF31AFB9204008FA782 /* Debug */ = {
			isa = XCBuildConfiguration;
			buildSettings = {
				BUNDLE_LOADER = "$(TEST_HOST)";
				DEVELOPMENT_TEAM = 5VWB99DS38;
				FRAMEWORK_SEARCH_PATHS = "$(inherited)";
				GCC_PREPROCESSOR_DEFINITIONS = (
					"DEBUG=1",
					"$(inherited)",
				);
				INFOPLIST_FILE = Tests/Info.plist;
				LD_RUNPATH_SEARCH_PATHS = "$(inherited) @executable_path/Frameworks @loader_path/Frameworks";
				PRODUCT_BUNDLE_IDENTIFIER = "org.cocoapods.$(PRODUCT_NAME:rfc1034identifier)";
				PRODUCT_NAME = "$(TARGET_NAME)";
				TEST_HOST = "$(BUILT_PRODUCTS_DIR)/ImageSlideshow_Example.app/ImageSlideshow_Example";
			};
			name = Debug;
		};
		607FACF41AFB9204008FA782 /* Release */ = {
			isa = XCBuildConfiguration;
			buildSettings = {
				BUNDLE_LOADER = "$(TEST_HOST)";
				DEVELOPMENT_TEAM = 5VWB99DS38;
				FRAMEWORK_SEARCH_PATHS = "$(inherited)";
				INFOPLIST_FILE = Tests/Info.plist;
				LD_RUNPATH_SEARCH_PATHS = "$(inherited) @executable_path/Frameworks @loader_path/Frameworks";
				PRODUCT_BUNDLE_IDENTIFIER = "org.cocoapods.$(PRODUCT_NAME:rfc1034identifier)";
				PRODUCT_NAME = "$(TARGET_NAME)";
				TEST_HOST = "$(BUILT_PRODUCTS_DIR)/ImageSlideshow_Example.app/ImageSlideshow_Example";
			};
			name = Release;
		};
		D0E8A9E71D97EB6D007EC517 /* Debug */ = {
			isa = XCBuildConfiguration;
			buildSettings = {
				CLANG_ANALYZER_NONNULL = YES;
				CLANG_ENABLE_MODULES = YES;
				CLANG_WARN_DOCUMENTATION_COMMENTS = YES;
				CLANG_WARN_SUSPICIOUS_MOVES = YES;
				CODE_SIGN_IDENTITY = "";
				CURRENT_PROJECT_VERSION = 1;
				DEBUG_INFORMATION_FORMAT = dwarf;
				DEFINES_MODULE = YES;
				DEVELOPMENT_TEAM = 9X4J83EL7M;
				DYLIB_COMPATIBILITY_VERSION = 1;
				DYLIB_CURRENT_VERSION = 1;
				DYLIB_INSTALL_NAME_BASE = "@rpath";
				INFOPLIST_FILE = ImageSlideshow_framework/Info.plist;
				INSTALL_PATH = "$(LOCAL_LIBRARY_DIR)/Frameworks";
				IPHONEOS_DEPLOYMENT_TARGET = 8.0;
				LD_RUNPATH_SEARCH_PATHS = "$(inherited) @executable_path/Frameworks @loader_path/Frameworks";
				PRODUCT_BUNDLE_IDENTIFIER = "io.zvo.ImageSlideshow-framework";
				PRODUCT_NAME = ImageSlideshow;
				SKIP_INSTALL = YES;
				SWIFT_ACTIVE_COMPILATION_CONDITIONS = DEBUG;
				SWIFT_OPTIMIZATION_LEVEL = "-Onone";
				SWIFT_VERSION = 4.0;
				TARGETED_DEVICE_FAMILY = "1,2";
				VERSIONING_SYSTEM = "apple-generic";
				VERSION_INFO_PREFIX = "";
			};
			name = Debug;
		};
		D0E8A9E81D97EB6D007EC517 /* Release */ = {
			isa = XCBuildConfiguration;
			buildSettings = {
				CLANG_ANALYZER_NONNULL = YES;
				CLANG_ENABLE_MODULES = YES;
				CLANG_WARN_DOCUMENTATION_COMMENTS = YES;
				CLANG_WARN_SUSPICIOUS_MOVES = YES;
				CODE_SIGN_IDENTITY = "";
				CURRENT_PROJECT_VERSION = 1;
				DEFINES_MODULE = YES;
				DEVELOPMENT_TEAM = 9X4J83EL7M;
				DYLIB_COMPATIBILITY_VERSION = 1;
				DYLIB_CURRENT_VERSION = 1;
				DYLIB_INSTALL_NAME_BASE = "@rpath";
				INFOPLIST_FILE = ImageSlideshow_framework/Info.plist;
				INSTALL_PATH = "$(LOCAL_LIBRARY_DIR)/Frameworks";
				IPHONEOS_DEPLOYMENT_TARGET = 8.0;
				LD_RUNPATH_SEARCH_PATHS = "$(inherited) @executable_path/Frameworks @loader_path/Frameworks";
				PRODUCT_BUNDLE_IDENTIFIER = "io.zvo.ImageSlideshow-framework";
				PRODUCT_NAME = ImageSlideshow;
				SKIP_INSTALL = YES;
				SWIFT_VERSION = 4.0;
				TARGETED_DEVICE_FAMILY = "1,2";
				VERSIONING_SYSTEM = "apple-generic";
				VERSION_INFO_PREFIX = "";
			};
			name = Release;
		};
/* End XCBuildConfiguration section */

/* Begin XCConfigurationList section */
		607FACCB1AFB9204008FA782 /* Build configuration list for PBXProject "ImageSlideshow" */ = {
			isa = XCConfigurationList;
			buildConfigurations = (
				607FACED1AFB9204008FA782 /* Debug */,
				607FACEE1AFB9204008FA782 /* Release */,
			);
			defaultConfigurationIsVisible = 0;
			defaultConfigurationName = Release;
		};
		607FACEF1AFB9204008FA782 /* Build configuration list for PBXNativeTarget "ImageSlideshow_Example" */ = {
			isa = XCConfigurationList;
			buildConfigurations = (
				607FACF01AFB9204008FA782 /* Debug */,
				607FACF11AFB9204008FA782 /* Release */,
			);
			defaultConfigurationIsVisible = 0;
			defaultConfigurationName = Release;
		};
		607FACF21AFB9204008FA782 /* Build configuration list for PBXNativeTarget "ImageSlideshow_Tests" */ = {
			isa = XCConfigurationList;
			buildConfigurations = (
				607FACF31AFB9204008FA782 /* Debug */,
				607FACF41AFB9204008FA782 /* Release */,
			);
			defaultConfigurationIsVisible = 0;
			defaultConfigurationName = Release;
		};
		D0E8A9E91D97EB6D007EC517 /* Build configuration list for PBXNativeTarget "ImageSlideshow_framework" */ = {
			isa = XCConfigurationList;
			buildConfigurations = (
				D0E8A9E71D97EB6D007EC517 /* Debug */,
				D0E8A9E81D97EB6D007EC517 /* Release */,
			);
			defaultConfigurationIsVisible = 0;
			defaultConfigurationName = Release;
		};
/* End XCConfigurationList section */
	};
	rootObject = 607FACC81AFB9204008FA782 /* Project object */;
}<|MERGE_RESOLUTION|>--- conflicted
+++ resolved
@@ -16,12 +16,9 @@
 		607FACEC1AFB9204008FA782 /* Tests.swift in Sources */ = {isa = PBXBuildFile; fileRef = 607FACEB1AFB9204008FA782 /* Tests.swift */; };
 		D007954F2043262C0053E25F /* TableViewController.swift in Sources */ = {isa = PBXBuildFile; fileRef = D007954E2043262C0053E25F /* TableViewController.swift */; };
 		D0083DCE1EB739E700126B21 /* ActivityIndicator.swift in Sources */ = {isa = PBXBuildFile; fileRef = D0083DCD1EB739E700126B21 /* ActivityIndicator.swift */; };
-<<<<<<< HEAD
-		D0B974B0202738F6006217CF /* PageIndicator.swift in Sources */ = {isa = PBXBuildFile; fileRef = D0B974AF202738F6006217CF /* PageIndicator.swift */; };
-=======
 		D00C7A2720B4C0A100E5725B /* ic_cross_white@3x.png in Resources */ = {isa = PBXBuildFile; fileRef = D00C7A2520B4C0A000E5725B /* ic_cross_white@3x.png */; };
 		D00C7A2820B4C0A100E5725B /* ic_cross_white@2x.png in Resources */ = {isa = PBXBuildFile; fileRef = D00C7A2620B4C0A100E5725B /* ic_cross_white@2x.png */; };
->>>>>>> a62a6281
+		D0B974B0202738F6006217CF /* PageIndicator.swift in Sources */ = {isa = PBXBuildFile; fileRef = D0B974AF202738F6006217CF /* PageIndicator.swift */; };
 		D0E8A9E61D97EB6D007EC517 /* ImageSlideshow_framework.h in Headers */ = {isa = PBXBuildFile; fileRef = D0E8A9E41D97EB6D007EC517 /* ImageSlideshow_framework.h */; settings = {ATTRIBUTES = (Public, ); }; };
 		D0E8A9F11D97EB94007EC517 /* FullScreenSlideshowViewController.swift in Sources */ = {isa = PBXBuildFile; fileRef = D0E8A9EA1D97EB94007EC517 /* FullScreenSlideshowViewController.swift */; };
 		D0E8A9F21D97EB94007EC517 /* ImageSlideshow.swift in Sources */ = {isa = PBXBuildFile; fileRef = D0E8A9EB1D97EB94007EC517 /* ImageSlideshow.swift */; };
@@ -60,12 +57,9 @@
 		8AA07A6EDAC622F1407E6C80 /* Pods_ImageSlideshow_Example.framework */ = {isa = PBXFileReference; explicitFileType = wrapper.framework; includeInIndex = 0; path = Pods_ImageSlideshow_Example.framework; sourceTree = BUILT_PRODUCTS_DIR; };
 		D007954E2043262C0053E25F /* TableViewController.swift */ = {isa = PBXFileReference; lastKnownFileType = sourcecode.swift; path = TableViewController.swift; sourceTree = "<group>"; };
 		D0083DCD1EB739E700126B21 /* ActivityIndicator.swift */ = {isa = PBXFileReference; fileEncoding = 4; lastKnownFileType = sourcecode.swift; name = ActivityIndicator.swift; path = ../../ImageSlideshow/Classes/Core/ActivityIndicator.swift; sourceTree = "<group>"; };
-<<<<<<< HEAD
 		D0B974AF202738F6006217CF /* PageIndicator.swift */ = {isa = PBXFileReference; fileEncoding = 4; lastKnownFileType = sourcecode.swift; name = PageIndicator.swift; path = ../../ImageSlideshow/Classes/Core/PageIndicator.swift; sourceTree = "<group>"; };
-=======
 		D00C7A2520B4C0A000E5725B /* ic_cross_white@3x.png */ = {isa = PBXFileReference; lastKnownFileType = image.png; name = "ic_cross_white@3x.png"; path = "../../../ImageSlideshow/Assets/ic_cross_white@3x.png"; sourceTree = "<group>"; };
 		D00C7A2620B4C0A100E5725B /* ic_cross_white@2x.png */ = {isa = PBXFileReference; lastKnownFileType = image.png; name = "ic_cross_white@2x.png"; path = "../../../ImageSlideshow/Assets/ic_cross_white@2x.png"; sourceTree = "<group>"; };
->>>>>>> a62a6281
 		D0E8A9E21D97EB6D007EC517 /* ImageSlideshow.framework */ = {isa = PBXFileReference; explicitFileType = wrapper.framework; includeInIndex = 0; path = ImageSlideshow.framework; sourceTree = BUILT_PRODUCTS_DIR; };
 		D0E8A9E41D97EB6D007EC517 /* ImageSlideshow_framework.h */ = {isa = PBXFileReference; lastKnownFileType = sourcecode.c.h; path = ImageSlideshow_framework.h; sourceTree = "<group>"; };
 		D0E8A9E51D97EB6D007EC517 /* Info.plist */ = {isa = PBXFileReference; lastKnownFileType = text.plist.xml; path = Info.plist; sourceTree = "<group>"; };
