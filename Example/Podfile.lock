PODS:
<<<<<<< HEAD
  - ImageSlideshow (0.5.1):
    - ImageSlideshow/Core (= 0.5.1)
  - ImageSlideshow/Core (0.5.1)
=======
  - AFNetworking (3.1.0):
    - AFNetworking/NSURLSession (= 3.1.0)
    - AFNetworking/Reachability (= 3.1.0)
    - AFNetworking/Security (= 3.1.0)
    - AFNetworking/Serialization (= 3.1.0)
    - AFNetworking/UIKit (= 3.1.0)
  - AFNetworking/NSURLSession (3.1.0):
    - AFNetworking/Reachability
    - AFNetworking/Security
    - AFNetworking/Serialization
  - AFNetworking/Reachability (3.1.0)
  - AFNetworking/Security (3.1.0)
  - AFNetworking/Serialization (3.1.0)
  - AFNetworking/UIKit (3.1.0):
    - AFNetworking/NSURLSession
  - Alamofire (3.5.0)
  - AlamofireImage (2.5.0):
    - Alamofire (~> 3.5)
  - ImageSlideshow (0.5.1):
    - ImageSlideshow/Core (= 0.5.1)
  - ImageSlideshow/AFURL (0.5.1):
    - AFNetworking (~> 3.0)
    - ImageSlideshow/Core
  - ImageSlideshow/Alamofire (0.5.1):
    - AlamofireImage (~> 2.0)
    - ImageSlideshow/Core
  - ImageSlideshow/Core (0.5.1)
  - ImageSlideshow/SDWebImage (0.5.1):
    - ImageSlideshow/Core
    - SDWebImage (~> 3.7)
  - SDWebImage (3.8.2):
    - SDWebImage/Core (= 3.8.2)
  - SDWebImage/Core (3.8.2)
>>>>>>> 6a070f61

DEPENDENCIES:
  - ImageSlideshow (from `../`)

EXTERNAL SOURCES:
  ImageSlideshow:
    :path: "../"

SPEC CHECKSUMS:
<<<<<<< HEAD
  ImageSlideshow: 933e24f8767948b27a81d40c0b616afb724120e3

PODFILE CHECKSUM: 8310fe78018387f716de8da445c4ae331a806e13
=======
  AFNetworking: 5e0e199f73d8626b11e79750991f5d173d1f8b67
  Alamofire: b70a7352335f8ea5babd0a923eb7e8eacc67b877
  AlamofireImage: 2d34936e5201270bb17a316a786e90e83b4a249d
  ImageSlideshow: 933e24f8767948b27a81d40c0b616afb724120e3
  SDWebImage: 098e97e6176540799c27e804c96653ee0833d13c

PODFILE CHECKSUM: 6a95e7b3450f60359dbce2b3a54496df90dc0211
>>>>>>> 6a070f61

COCOAPODS: 1.0.1<|MERGE_RESOLUTION|>--- conflicted
+++ resolved
@@ -1,43 +1,7 @@
 PODS:
-<<<<<<< HEAD
-  - ImageSlideshow (0.5.1):
-    - ImageSlideshow/Core (= 0.5.1)
-  - ImageSlideshow/Core (0.5.1)
-=======
-  - AFNetworking (3.1.0):
-    - AFNetworking/NSURLSession (= 3.1.0)
-    - AFNetworking/Reachability (= 3.1.0)
-    - AFNetworking/Security (= 3.1.0)
-    - AFNetworking/Serialization (= 3.1.0)
-    - AFNetworking/UIKit (= 3.1.0)
-  - AFNetworking/NSURLSession (3.1.0):
-    - AFNetworking/Reachability
-    - AFNetworking/Security
-    - AFNetworking/Serialization
-  - AFNetworking/Reachability (3.1.0)
-  - AFNetworking/Security (3.1.0)
-  - AFNetworking/Serialization (3.1.0)
-  - AFNetworking/UIKit (3.1.0):
-    - AFNetworking/NSURLSession
-  - Alamofire (3.5.0)
-  - AlamofireImage (2.5.0):
-    - Alamofire (~> 3.5)
-  - ImageSlideshow (0.5.1):
-    - ImageSlideshow/Core (= 0.5.1)
-  - ImageSlideshow/AFURL (0.5.1):
-    - AFNetworking (~> 3.0)
-    - ImageSlideshow/Core
-  - ImageSlideshow/Alamofire (0.5.1):
-    - AlamofireImage (~> 2.0)
-    - ImageSlideshow/Core
-  - ImageSlideshow/Core (0.5.1)
-  - ImageSlideshow/SDWebImage (0.5.1):
-    - ImageSlideshow/Core
-    - SDWebImage (~> 3.7)
-  - SDWebImage (3.8.2):
-    - SDWebImage/Core (= 3.8.2)
-  - SDWebImage/Core (3.8.2)
->>>>>>> 6a070f61
+  - ImageSlideshow (0.6):
+    - ImageSlideshow/Core (= 0.6)
+  - ImageSlideshow/Core (0.6)
 
 DEPENDENCIES:
   - ImageSlideshow (from `../`)
@@ -47,18 +11,8 @@
     :path: "../"
 
 SPEC CHECKSUMS:
-<<<<<<< HEAD
-  ImageSlideshow: 933e24f8767948b27a81d40c0b616afb724120e3
+  ImageSlideshow: 06bfd96b5e56264d2d9d38262b73e32034b85288
 
 PODFILE CHECKSUM: 8310fe78018387f716de8da445c4ae331a806e13
-=======
-  AFNetworking: 5e0e199f73d8626b11e79750991f5d173d1f8b67
-  Alamofire: b70a7352335f8ea5babd0a923eb7e8eacc67b877
-  AlamofireImage: 2d34936e5201270bb17a316a786e90e83b4a249d
-  ImageSlideshow: 933e24f8767948b27a81d40c0b616afb724120e3
-  SDWebImage: 098e97e6176540799c27e804c96653ee0833d13c
 
-PODFILE CHECKSUM: 6a95e7b3450f60359dbce2b3a54496df90dc0211
->>>>>>> 6a070f61
-
-COCOAPODS: 1.0.1+COCOAPODS: 1.1.0.rc.2