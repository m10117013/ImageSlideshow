# 🖼 ImageSlideshow

**Swift image slideshow with circular scrolling, timer and full screen viewer**

[![Build Status](https://www.bitrise.io/app/9aaf3e552f3a575c.svg?token=AjiVckTN9ItQtJs873mYMw&branch=master)](https://www.bitrise.io/app/9aaf3e552f3a575c)
[![Version](https://img.shields.io/cocoapods/v/ImageSlideshow.svg?style=flat)](http://cocoapods.org/pods/ImageSlideshow)
[![Carthage Compatible](https://img.shields.io/badge/Carthage-compatible-4BC51D.svg?style=flat)](https://github.com/Carthage/Carthage)
[![License](https://img.shields.io/cocoapods/l/ImageSlideshow.svg?style=flat)](http://cocoapods.org/pods/ImageSlideshow)
[![Platform](https://img.shields.io/cocoapods/p/ImageSlideshow.svg?style=flat)](http://cocoapods.org/pods/ImageSlideshow)

![](http://cl.ly/image/2v193I0G0h0Z/ImageSlideshow2.gif)

## 📱 Example

To run the example project, clone the repo, and run `pod install` from the Example directory first.

## 🔧 Installation

### CocoaPods
ImageSlideshow is available through [CocoaPods](http://cocoapods.org). To install
it, simply add the following line to your Podfile:

```ruby
pod 'ImageSlideshow', '~> 1.0.0'
```

### Carthage
To integrate ImageSlideshow into your Xcode project using Carthage, specify it in your Cartfile:

```ruby
github "zvonicek/ImageSlideshow" "1.0.0"
```

Carthage does not include InputSources for external providers (due to dependency on those providers) so you need to grab the one you need from `ImageSlideshow/Classes/InputSources` manually.

### Manually
One possibility is to download a builded framework (ImageSlideshow.framework.zip) from [releases page](https://github.com/zvonicek/ImageSlideshow/releases/) and link it with your project (under`Linked Frameworks and Libraries` in your target). This is, however, currently problematic because of rapid Swift development -- the framework is builded for a single Swift version and may not work on previous/future versions.

Alternatively can also grab the whole `ImageSlideshow` directory and copy it to your project. Be sure to remove those external Input Sources you don't need.

**Note on Swift 2.3 and Swift 3 support**

Version 1.0 supports Swift 3. For Swift 2.2 and Swift 2.3 compatible code use version 0.6 or branch *swift-2.3*.


## 🔨 How to use

Add ImageSlideshow view to your view hiearchy either in Interface Builder or in code.

### Loading images

Set images by using ```setImageInputs``` method on ```ImageSlideshow``` instance with an array of *InputSource*s. By default you can use ```ImageSource``` which takes ```UIImage``` or few other *InputSource*s for most popular networking libraries. You can also create your own input source by implementing ```InputSource``` protocol.

| Library                                                       | InputSource name | Pod                               |
| ------------------------------------------------------------- |:----------------:| ---------------------------------:|
| [AlamofireImage](https://github.com/Alamofire/AlamofireImage) | AlamofireSource  | `pod "ImageSlideshow/Alamofire"`  |
| [AFNetworking](https://github.com/AFNetworking/AFNetworking)  | AFURLSource      | `pod "ImageSlideshow/AFURL"`      |
| [SDWebImage](https://github.com/rs/SDWebImage)                | SDWebImageSource | `pod "ImageSlideshow/SDWebImage"` |
| [Kingfisher](https://github.com/onevcat/Kingfisher)           | KingfisherSource | `pod "ImageSlideshow/Kingfisher"` |
| [Parse](https://github.com/ParsePlatform/Parse-SDK-iOS-OSX)   | ParseSource      | `pod "ImageSlideshow/ParseSource"`|


```swift
slideshow.setImageInputs([
  ImageSource(image: UIImage(named: "myImage"))!,
  ImageSource(image: UIImage(named: "myImage2"))!,
  AlamofireSource(urlString: "https://images.unsplash.com/photo-1432679963831-2dab49187847?w=1080"),
  KingfisherSource(urlString: "https://images.unsplash.com/photo-1432679963831-2dab49187847?w=1080"),
  ParseSource(file: PFFile(name:"image.jpg", data:data))
])
```

### Configuration

Behaviour is configurable by those properties:

<<<<<<< HEAD
- ```slideshowInterval``` - in case you want automatic slideshow, set up the interval between sliding to next picture (default `0` – disabled)
- ```zoomEnabled``` - enables zooming (default `false`)
- ```circular``` - enables circular scrolling (default `true`)
- ```pageControlPosition``` - configures position of UIPageControl (default `insideScrollView`, also `hidden`, `underScrollView` or `custom`)
- ```contentScaleMode``` - configures the scaling (default `ScaleAspectFit`)
- ```draggingEnabled``` - enables dragging (default `true`)
=======
- ```slideshowInterval``` - in case you want automatic slideshow, set up the interval between sliding to next picture
- ```zoomEnabled``` - enables zooming
- ```circular``` - enables circular scrolling
- ```pageControlPosition``` - configures position of UIPageControl (hidden, inside scroll view or under scroll view)
- ```contentScaleMode``` - configures the scaling (UIViewContentMode.ScaleAspectFit by default)
- ```draggingEnabled``` - enables dragging
>>>>>>> 8da0f7e9
- ```currentPageChanged``` - closure called on page change
- ```preload``` - image preloading configuration (default `all` preloading, also `fixed`)

### Full Screen view

There is also a possibility to open full-screen image view using attached `FullScreenSlideshowViewController`. The simplest way is to call:

```swift
override func viewDidLoad() {
  let gestureRecognizer = UITapGestureRecognizer(target: self, action: #selector(ViewController.didTap))
  slideshow.addGestureRecognizer(gestureRecognizer)
}

func didTap() {
  slideshow.presentFullScreenController(from: self)
}
```

`FullScreenSlideshowViewController` can also be instantiated and configured manually if more advanced behavior is needed.

## 👤 Author

Petr Zvoníček

## 📄 License

ImageSlideshow is available under the MIT license. See the LICENSE file for more info.

## 👀 References

Inspired by projects:
- https://github.com/gonzalezreal/Vertigo
- https://github.com/kimar/KIImagePager<|MERGE_RESOLUTION|>--- conflicted
+++ resolved
@@ -74,21 +74,12 @@
 
 Behaviour is configurable by those properties:
 
-<<<<<<< HEAD
 - ```slideshowInterval``` - in case you want automatic slideshow, set up the interval between sliding to next picture (default `0` – disabled)
 - ```zoomEnabled``` - enables zooming (default `false`)
 - ```circular``` - enables circular scrolling (default `true`)
 - ```pageControlPosition``` - configures position of UIPageControl (default `insideScrollView`, also `hidden`, `underScrollView` or `custom`)
 - ```contentScaleMode``` - configures the scaling (default `ScaleAspectFit`)
 - ```draggingEnabled``` - enables dragging (default `true`)
-=======
-- ```slideshowInterval``` - in case you want automatic slideshow, set up the interval between sliding to next picture
-- ```zoomEnabled``` - enables zooming
-- ```circular``` - enables circular scrolling
-- ```pageControlPosition``` - configures position of UIPageControl (hidden, inside scroll view or under scroll view)
-- ```contentScaleMode``` - configures the scaling (UIViewContentMode.ScaleAspectFit by default)
-- ```draggingEnabled``` - enables dragging
->>>>>>> 8da0f7e9
 - ```currentPageChanged``` - closure called on page change
 - ```preload``` - image preloading configuration (default `all` preloading, also `fixed`)
 
@@ -111,7 +102,7 @@
 
 ## 👤 Author
 
-Petr Zvoníček
+Petr Zvoníček
 
 ## 📄 License
 
